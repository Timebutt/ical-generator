--- conflicted
+++ resolved
@@ -37,13 +37,8 @@
     "semantic-release": "^17.4.3",
     "semantic-release-license": "^1.0.2",
     "ts-node": "^10.0.0",
-<<<<<<< HEAD
-    "typedoc": "^0.21.0-beta.2",
-    "typescript": "^4.2.4"
-=======
     "typedoc": "^0.21.0-beta.4",
     "typescript": "^4.3.2"
->>>>>>> 7954fa13
   },
   "engines": {
     "node": ">=12.0.0"
