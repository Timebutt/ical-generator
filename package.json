--- conflicted
+++ resolved
@@ -9,21 +9,12 @@
   "description": "ical-generator is a small piece of code which generates ical calendar files",
   "devDependencies": {
     "@qiwi/semantic-release-gh-pages-plugin": "^5.1.1",
-<<<<<<< HEAD
-    "@semantic-release/changelog": "^5.0.1",
-    "@semantic-release/exec": "^5.0.0",
-    "@semantic-release/git": "^10.0.0",
-    "@semantic-release/npm": "^8.0.0",
-    "@touch4it/ical-timezones": "1.8.1",
-    "@types/luxon": "^2.0.3",
-=======
     "@semantic-release/changelog": "^6.0.0",
     "@semantic-release/exec": "^6.0.1",
     "@semantic-release/git": "^10.0.0",
     "@semantic-release/npm": "^8.0.0",
     "@touch4it/ical-timezones": "^1.8.1",
     "@types/luxon": "^2.0.4",
->>>>>>> d4dfe0b0
     "@types/mocha": "^9.0.0",
     "@types/node": "^16.10.1",
     "@typescript-eslint/eslint-plugin": "^4.32.0",
