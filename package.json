{
  "author": "Sebastian Pekarek <gineeyaingasiajeipat@e.sebbo.net>",
  "bugs": {
    "url": "http://github.com/sebbo2002/ical-generator/issues"
  },
  "dependencies": {
    "uuid-random": "^1.3.2"
  },
  "description": "ical-generator is a small piece of code which generates ical calendar files",
  "devDependencies": {
<<<<<<< HEAD
    "@qiwi/semantic-release-gh-pages-plugin": "^5.1.1",
=======
    "@amanda-mitchell/semantic-release-npm-multiple": "^2.8.0",
    "@qiwi/semantic-release-gh-pages-plugin": "^5.0.7",
    "@sebbo2002/semantic-release-docker": "^1.0.0-develop.1",
>>>>>>> 51616c6f
    "@semantic-release/changelog": "^5.0.1",
    "@semantic-release/exec": "^5.0.0",
    "@semantic-release/git": "^9.0.0",
<<<<<<< HEAD
    "@semantic-release/github": "^7.2.3",
    "@semantic-release/npm": "^7.1.3",
    "@semantic-release/release-notes-generator": "^9.0.3",
    "@touch4it/ical-timezones": "1.7.0",
    "@types/luxon": "^1.27.1",
    "@types/mocha": "^8.2.3",
    "@types/node": "^15.14.0",
    "@typescript-eslint/eslint-plugin": "^4.28.4",
    "@typescript-eslint/parser": "^4.28.0",
    "dayjs": "^1.10.6",
    "eslint": "^7.30.0",
    "eslint-plugin-jsonc": "^1.4.0",
=======
    "@types/express": "^4.17.12",
    "@types/mocha": "^8.2.2",
    "@types/node": "^15.12.3",
    "@typescript-eslint/eslint-plugin": "^4.26.1",
    "@typescript-eslint/parser": "^4.26.1",
    "eslint": "^7.28.0",
    "eslint-plugin-jsonc": "^1.3.1",
>>>>>>> 51616c6f
    "license-checker": "^25.0.1",
    "luxon": "^2.0.1",
    "mocha": "^9.0.2",
    "mochawesome": "^6.2.2",
    "moment": "^2.29.1",
    "moment-timezone": "^0.5.33",
    "nyc": "^15.1.0",
    "portfinder": "^1.0.28",
    "rrule": "^2.6.8",
    "semantic-release": "^17.4.3",
    "semantic-release-license": "^1.0.2",
    "ts-node": "^10.1.0",
    "typedoc": "^0.21.4",
    "typescript": "^4.3.5"
  },
  "engines": {
    "node": ">=12.0.0"
  },
  "files": [
    "/dist"
  ],
  "homepage": "https://github.com/sebbo2002/ical-generator",
  "keywords": [
    "ical",
    "ics",
    "icalendar",
    "generator",
    "calendar",
    "subscription",
    "outlook",
    "rfc",
    "rfc5545",
    "events",
    "alarms"
  ],
  "license": "MIT",
  "main": "./dist/index.js",
  "name": "ical-generator",
  "peerDependencies": {
    "@touch4it/ical-timezones": ">=1.6.0",
    "@types/luxon": ">= 1.26.0",
    "@types/mocha": ">= 8.2.1",
    "@types/node": ">= 15.0.0",
    "dayjs": ">= 1.10.0",
    "luxon": ">= 1.26.0",
    "moment": ">= 2.29.0",
    "moment-timezone": ">= 0.5.33",
    "rrule": ">= 2.6.8"
  },
  "peerDependenciesMeta": {
    "@touch4it/ical-timezones": {
      "optional": true
    },
    "@types/luxon": {
      "optional": true
    },
    "@types/mocha": {
      "optional": true
    },
    "@types/node": {
      "optional": true
    },
    "dayjs": {
      "optional": true
    },
    "luxon": {
      "optional": true
    },
    "moment": {
      "optional": true
    },
    "moment-timezone": {
      "optional": true
    },
    "rrule": {
      "optional": true
    }
  },
  "preferGlobal": false,
  "repository": {
    "type": "git",
    "url": "https://github.com/sebbo2002/ical-generator.git"
  },
  "runkitExampleFilename": "examples/example-runkit.js",
  "scripts": {
    "build": "tsc",
    "build-all": "./.github/workflows/build.sh",
    "coverage": "nyc mocha",
    "develop": "ts-node ./src/bin/start.ts",
    "example": "node ./dist/examples/push.js",
    "license-check": "license-checker --production --summary",
    "lint": "eslint . --ext .ts",
    "start": "node ./dist/bin/start.js",
    "test": "mocha"
  },
  "version": "v2.0.0-develop"
}<|MERGE_RESOLUTION|>--- conflicted
+++ resolved
@@ -8,20 +8,11 @@
   },
   "description": "ical-generator is a small piece of code which generates ical calendar files",
   "devDependencies": {
-<<<<<<< HEAD
     "@qiwi/semantic-release-gh-pages-plugin": "^5.1.1",
-=======
-    "@amanda-mitchell/semantic-release-npm-multiple": "^2.8.0",
-    "@qiwi/semantic-release-gh-pages-plugin": "^5.0.7",
-    "@sebbo2002/semantic-release-docker": "^1.0.0-develop.1",
->>>>>>> 51616c6f
     "@semantic-release/changelog": "^5.0.1",
     "@semantic-release/exec": "^5.0.0",
     "@semantic-release/git": "^9.0.0",
-<<<<<<< HEAD
-    "@semantic-release/github": "^7.2.3",
     "@semantic-release/npm": "^7.1.3",
-    "@semantic-release/release-notes-generator": "^9.0.3",
     "@touch4it/ical-timezones": "1.7.0",
     "@types/luxon": "^1.27.1",
     "@types/mocha": "^8.2.3",
@@ -31,15 +22,6 @@
     "dayjs": "^1.10.6",
     "eslint": "^7.30.0",
     "eslint-plugin-jsonc": "^1.4.0",
-=======
-    "@types/express": "^4.17.12",
-    "@types/mocha": "^8.2.2",
-    "@types/node": "^15.12.3",
-    "@typescript-eslint/eslint-plugin": "^4.26.1",
-    "@typescript-eslint/parser": "^4.26.1",
-    "eslint": "^7.28.0",
-    "eslint-plugin-jsonc": "^1.3.1",
->>>>>>> 51616c6f
     "license-checker": "^25.0.1",
     "luxon": "^2.0.1",
     "mocha": "^9.0.2",
