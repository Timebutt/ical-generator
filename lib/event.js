'use strict';


/**
 * @author Sebastian Pekarek
 * @module event
 * @constructor ICalEvent Event
 */
var ICalEvent = function(_data) {
<<<<<<< HEAD
    var attributes = ['id', 'uid', 'start', 'end', 'timezone', 'stamp', 'timestamp', 'allDay', 'floating', 'repeating', 'summary', 'location', 'description', 'organizer', 'attendees', 'alarms', 'method', 'status', 'url'],
=======
    var attributes = ['id', 'uid', 'sequence', 'start', 'end', 'stamp', 'timestamp', 'allDay', 'floating', 'repeating', 'summary', 'location', 'description', 'organizer', 'attendees', 'alarms', 'method', 'status', 'url'],
>>>>>>> 9ad2c5d2
        vars,
        i,
        data;

    vars = {
        allowedMethods: ['PUBLISH', 'REQUEST', 'REPLY', 'ADD', 'CANCEL', 'REFRESH', 'COUNTER', 'DECLINECOUNTER'],
        allowedRepeatingFreq: ['SECONDLY', 'MINUTELY', 'HOURLY', 'DAILY', 'WEEKLY', 'MONTHLY', 'YEARLY'],
        allowedStatuses: ['CONFIRMED', 'TENATIVE', 'CANCELLED']
    };

    data = {
        id: ('0000' + (Math.random() * Math.pow(36, 4) << 0).toString(36)).substr(-4),
        sequence: 0,
        start: null,
        end: null,
        timezone: null,
        stamp: new Date(),
        allDay: false,
        floating: false,
        repeating: null,
        summary: '',
        location: null,
        description: null,
        organizer: null,
        attendees: [],
        alarms: [],
        method: null,
        status: null,
        url: null
    };

    /**
     * Set/Get the event's ID
     *
     * @param id ID
     * @since 0.2.0
     * @returns {ICalEvent|String}
     */
    this.id = function(id) {
        if(!id) {
            return data.id;
        }

        data.id = id;
        return this;
    };


    /**
     * Set/Get the event's ID
     *
     * @param id ID
     * @since 0.2.0
     * @alias id
     * @returns {ICalEvent|String}
     */
    this.uid = this.id;


    /**
     * Set/Get the event's SEQUENCE number
     *
     * @param {Integer} sequence
     * @since 0.2.6
     * @returns {ICalEvent|Integer}
     */
    this.sequence = function(sequence) {
        if(!sequence) {
            return data.sequence;
        }

        data.sequence = sequence;
        return this;
    };

    /**
     * Set/Get the event's start date
     *
     * @param {Date} start
     * @since 0.2.0
     * @returns {ICalEvent|Date}
     */
    this.start = function(start) {
        if(!start) {
            return data.start;
        }


        if(typeof start === 'string') {
            start = new Date(start);
        }
        if(!(start instanceof Date) || !start.getTime()) {
            throw '`start` must be a Date Object!';
        }
        data.start = start;

        if(data.start && data.end && data.start > data.end) {
            var t = data.start;
            data.start = data.end;
            data.end = t;
        }
        return this;
    };


    /**
     * Set/Get the event's end date
     *
     * @param {Date} end
     * @since 0.2.0
     * @returns {ICalEvent|Date}
     */
    this.end = function(end) {
        if(!end) {
            return data.end;
        }

        if(typeof end === 'string') {
            end = new Date(end);
        }
        if(!(end instanceof Date) || !end.getTime()) {
            throw '`end` must be a Date Object!';
        }
        data.end = end;

        if(data.start && data.end && data.start > data.end) {
            var t = data.start;
            data.start = data.end;
            data.end = t;
        }
        return this;
    };


    /**
     * Set/Get the event's timezone.  This unsets the event's floating flag.
     * Used on date properties
     *
     * @param [timezone] Timezone
     * @example event.timezone('America/New_York');
     * @since 0.2.6
     * @returns {ICalEvent|String}
     */
    this.timezone = function(timezone) {
        if(!timezone) {
            return data.timezone;
        }

        data.timezone = timezone.toString();
        data.floating = false;
        return this;
    };


    /**
     * Set/Get the event's timestamp
     *
     * @param {Date} stamp
     * @since 0.2.0
     * @returns {ICalEvent|Date}
     */
    this.stamp = function(stamp) {
        if(!stamp) {
            return data.stamp;
        }

        if(typeof stamp === 'string') {
            stamp = new Date(stamp);
        }
        if(!(stamp instanceof Date) || !stamp.getTime()) {
            throw '`stamp` must be a Date Object!';
        }
        data.stamp = stamp;
        return this;
    };


    /**
     * SetGet the event's timestamp
     *
     * @param {Date} stamp
     * @since 0.2.0
     * @alias stamp
     * @returns {ICalEvent|Date}
     */
    this.timestamp = this.stamp;


    /**
     * Set/Get the event's allDay flag
     *
     * @param {Boolean} allDay
     * @since 0.2.0
     * @returns {ICalEvent|Boolean}
     */
    this.allDay = function(allDay) {
        if(!allDay) {
            return data.allDay;
        }

        data.allDay = !!allDay;
        return this;
    };


    /**
     * Set/Get the event's floating flag.  This unsets the event's timezone.
     * See https://tools.ietf.org/html/rfc5545#section-3.3.12
     *
     * @param {Boolean} floating
     * @since 0.2.0
     * @returns {ICalEvent|Boolean}
     */
    this.floating = function(floating) {
        if(!floating) {
            return data.floating;
        }

        data.floating = !!floating;
        data.timezone = null;
        return this;
    };


    /**
     * Set/Get the event's repeating stuff
     *
     * @param repeating
     * @since 0.2.0
     * @returns {ICalEvent|Object}
     */
    this.repeating = function(repeating) {
        if(!repeating) {
            return data.repeating;
        }

        if(!repeating.freq || vars.allowedRepeatingFreq.indexOf(repeating.freq.toUpperCase()) === -1) {
            throw '`repeating.freq` is a mandatory item, and must be one of the following: ' + vars.allowedRepeatingFreq.join(', ') + '!';
        }
        data.repeating = {
            freq: repeating.freq.toUpperCase()
        };

        if(repeating.count) {
            if(!isFinite(repeating.count)) {
                throw '`repeating.count` must be a Number!';
            }

            data.repeating.count = repeating.count;
        }

        if(repeating.interval) {
            if(!isFinite(repeating.interval)) {
                throw '`repeating.interval` must be a Number!';
            }

            data.repeating.interval = repeating.interval;
        }

        if(repeating.until) {
            if(typeof repeating.until === 'string') {
                repeating.until = new Date(repeating.until);
            }
            if(!(repeating.until instanceof Date) || !repeating.until.getTime()) {
                throw '`repeating.until` must be a Date Object!';
            }

            data.repeating.until = repeating.until;
        }

        if(repeating.byDay) {
            if(!Array.isArray(repeating.byDay)) {
                repeating.byDay = [repeating.byDay];
            }

            data.repeating.byDay = [];
            repeating.byDay.forEach(function(symbol) {
                var s = symbol.toString().toUpperCase();
                if(['SU', 'MO', 'TU', 'WE', 'TH', 'FR', 'SA'].indexOf(s) === -1) {
                    throw '`repeating.byDay` contains invalid value `' + s + '`!';
                }

                data.repeating.byDay.push(s);
            });
        }

        if(repeating.byMonth) {
            if(!Array.isArray(repeating.byMonth)) {
                repeating.byMonth = [repeating.byMonth];
            }

            data.repeating.byMonth = [];
            repeating.byMonth.forEach(function(month) {
                if(typeof month !== 'number' || month < 1 || month > 12) {
                    throw '`repeating.byMonth` contains invalid value `' + month + '`!';
                }

                data.repeating.byMonth.push(month);
            });
        }

        if(repeating.byMonthDay) {
            if(!Array.isArray(repeating.byMonthDay)) {
                repeating.byMonthDay = [repeating.byMonthDay];
            }

            data.repeating.byMonthDay = [];
            repeating.byMonthDay.forEach(function(monthDay) {
                if(typeof monthDay !== 'number' || monthDay < 1 || monthDay > 31) {
                    throw '`repeating.byMonthDay` contains invalid value `' + monthDay + '`!';
                }

                data.repeating.byMonthDay.push(monthDay);
            });
        }

        return this;
    };


    /**
     * Set/Get the event's summary
     *
     * @param {String} summary
     * @since 0.2.0
     * @returns {ICalEvent|String}
     */
    this.summary = function(summary) {
        if(!summary) {
            return data.summary;
        }

        data.summary = summary.toString();
        return this;
    };


    /**
     * Set/Get the event's location
     *
     * @param {String} location
     * @since 0.2.0
     * @returns {ICalEvent|String}
     */
    this.location = function(location) {
        if(!location) {
            return data.location;
        }

        data.location = location.toString();
        return this;
    };


    /**
     * Set/Get the event's description
     *
     * @param {String} description
     * @since 0.2.0
     * @returns {ICalEvent|String}
     */
    this.description = function(description) {
        if(!description) {
            return data.description;
        }

        data.description = description.toString();
        return this;
    };


    /**
     * Set/Get the event's organizer
     *
     * @param {Object} organizer
     * @since 0.2.0
     * @returns {ICalEvent|String}
     */
    this.organizer = function(_organizer) {
        if(!_organizer) {
            return data.organizer;
        }

        var organizer = null,
            organizerRegEx = /^(.+) ?<([^>]+)>$/;

        if(typeof _organizer === 'string' && organizerRegEx.test(_organizer)) {
            organizer = {
                name: RegExp.$1.trim(),
                email: RegExp.$2
            };
        }
        else if(typeof _organizer === 'object') {
            organizer = {
                name: _organizer.name,
                email: _organizer.email
            };
        }
        else if(typeof _organizer === 'string') {
            throw '`organizer` isn\'t formated correctly. See https://github.com/sebbo2002/ical-generator#organizerstringobject-organizer';
        }
        else {
            throw '`organizer` needs to be a valid formed string or an object. See https://github.com/sebbo2002/ical-generator#organizerstringobject-organizer';
        }

        if(!organizer.name) {
            throw '`organizer.name` is empty!';
        }
        if(!organizer.email) {
            throw '`organizer.email` is empty!';
        }

        data.organizer = {
            name: organizer.name,
            email: organizer.email
        };
        return this;
    };


    /**
     * Create a new Attendee and return the attendee object…
     *
     * @param [attendeeData] Attendee-Options
     * @since 0.2.0
     * @returns {ICalAttendee}
     */
    this.createAttendee = function(_attendeeData) {
        var ICalAttendee = require('./attendee.js'),
            attendeeRegEx = /^(.+) ?<([^>]+)>$/,
            attendee;

        if(typeof _attendeeData === 'string' && attendeeRegEx.test(_attendeeData)) {
            attendee = new ICalAttendee({
                name: RegExp.$1.trim(),
                email: RegExp.$2
            }, this);

            data.attendees.push(attendee);
            return attendee;
        }
        if(typeof _attendeeData === 'string') {
            throw '`attendee` isn\'t formated correctly. See https://github.com/sebbo2002/ical-generator#createattendeeobject-options';
        }

        attendee = new ICalAttendee(_attendeeData, this);
        data.attendees.push(attendee);
        return attendee;
    };


    /**
     * Get all attendees or add attendees…
     *
     * @since 0.2.0
     * @returns {ICalAttendees[]|ICalEvent}
     */
    this.attendees = function(attendees) {
        if(!attendees) {
            return data.attendees;
        }

        var cal = this;
        attendees.forEach(function(e) {
            cal.createAttendee(e);
        });
        return cal;
    };


    /**
     * Create a new Alarm and return the alarm object…
     *
     * @param [alarmData] Alarm-Options
     * @since 0.2.1
     * @returns {ICalAlarm}
     */
    this.createAlarm = function(alarmData) {
        var ICalAlarm = require('./alarm.js'),
            alarm = new ICalAlarm(alarmData, this);

        data.alarms.push(alarm);
        return alarm;
    };


    /**
     * Get all alarms or add alarms…
     *
     * @since 0.2.0
     * @returns {ICalAlarms[]|ICalEvent}
     */
    this.alarms = function(alarms) {
        if(!alarms) {
            return data.alarms;
        }

        var cal = this;
        alarms.forEach(function(e) {
            cal.createAlarm(e);
        });
        return cal;
    };


    /**
     * Set/Get the event's method
     *
     * @param {String} method
     * @since 0.2.0
     * @returns {ICalEvent|String}
     */
    this.method = function(method) {
        if(!method) {
            return data.method;
        }

        if(vars.allowedMethods.indexOf(method.toUpperCase()) === -1) {
            throw '`method` must be one of the following: ' + vars.allowedMethods.join(', ') + '!';
        }

        data.method = method.toUpperCase();
        return this;
    };


    /**
     * Set/Get the event's status
     *
     * @param {String} status
     * @since 0.2.0
     * @returns {ICalEvent|String}
     */
    this.status = function(status) {
        if(!status) {
            return data.status;
        }

        if(vars.allowedStatuses.indexOf(status.toUpperCase()) === -1) {
            throw '`status` must be one of the following: ' + vars.allowedStatuses.join(', ') + '!';
        }

        data.status = status.toUpperCase();
        return this;
    };


    /**
     * Set/Get the event's URL
     *
     * @param {String} url URL
     * @since 0.2.0
     * @returns {ICalEvent|String}
     */
    this.url = function(url) {
        if(!url) {
            return data.url;
        }

        data.url = url.toString();
        return this;
    };


    /**
     * Export calender as JSON Object to use it later…
     *
     * @since 0.2.4
     * @returns Object Calendar
     */
    this.toJSON = function() {
        var tools = require('./_tools.js');
        return tools.toJSON(this, attributes);
    };


    /**
     * Export Event to iCal
     *
     * @param {ICalCalendar}
     * @since 0.2.0
     * @returns {String}
     */
    this.generate = function(calendar) {
        var tools = require('./_tools.js'),
            g = '';

        if(!calendar) {
            throw '`calendar` option required!';
        }
        if(!data.start) {
            throw 'No value for `start` in ICalEvent #' + data.id + ' given!';
        }

        // DATE & TIME
        g += 'BEGIN:VEVENT\r\n';
        g += 'UID:' + data.id + '@' + calendar.domain() + '\r\n';

        // SEQUENCE
        g += 'SEQUENCE:' + data.sequence + '\r\n';

        g += 'DTSTAMP:' + tools.formatDate(data.stamp) + '\r\n';
        if(data.allDay) {
            g += 'DTSTART;VALUE=DATE:' + tools.formatDate(data.start, true) + '\r\n';
            if (data.end) {
	            g += 'DTEND;VALUE=DATE:' + tools.formatDate(data.end, true) + '\r\n';
            }
        } else {
            g += tools.formatDateTZ('DTSTART', data.start, data) + '\r\n';
            if (data.end) {
                g += tools.formatDateTZ('DTEND', data.end, data) + '\r\n';
            }
        }

        // REPEATING
        if(data.repeating) {
            g += 'RRULE:FREQ=' + data.repeating.freq;

            if(data.repeating.count) {
                g += ';COUNT=' + data.repeating.count;
            }

            if(data.repeating.interval) {
                g += ';INTERVAL=' + data.repeating.interval;
            }

            if(data.repeating.until) {
                g += ';UNTIL=' + tools.formatDate(data.repeating.until);
            }

            if(data.repeating.byDay) {
                g += ';BYDAY=' + data.repeating.byDay.join(',');
            }

            if(data.repeating.byMonth) {
                g += ';BYMONTH=' + data.repeating.byMonth.join(',');
            }

            if(data.repeating.byMonthDay) {
                g += ';BYMONTHDAY=' + data.repeating.byMonthDay.join(',');
            }

            g += '\r\n';
        }

        // SUMMARY
        g += 'SUMMARY:' + tools.escape(data.summary) + '\r\n';

        // LOCATION
        if(data.location) {
            g += 'LOCATION:' + tools.escape(data.location) + '\r\n';
        }

        // DESCRIPTION
        if(data.description) {
            g += 'DESCRIPTION:' + tools.escape(data.description) + '\r\n';
        }

        // ORGANIZER
        if(data.organizer) {
            g += 'ORGANIZER;CN="' + tools.escape(data.organizer.name) + '":mailto:' + tools.escape(data.organizer.email) + '\r\n';
        }

        // ATTENDEES
        data.attendees.forEach(function(attendee) {
            g += attendee.generate();
        });

        // ALARMS
        data.alarms.forEach(function(alarm) {
            g += alarm.generate();
        });

        // URL
        if(data.url) {
            g += 'URL;VALUE=URI:' + tools.escape(data.url) + '\r\n';
        }

        // METHOD & STATUS
        if(data.method) {
            g += 'METHOD:' + data.method.toUpperCase() + '\r\n';
        }
        if(data.status) {
            g += 'STATUS:' + data.status.toUpperCase() + '\r\n';
        }

        g += 'END:VEVENT\r\n';
        return g;
    };


    for(i in _data) {
        if(_data.hasOwnProperty(i) && attributes.indexOf(i) > -1) {
            this[i](_data[i]);
        }
    }
};

module.exports = ICalEvent;<|MERGE_RESOLUTION|>--- conflicted
+++ resolved
@@ -7,11 +7,7 @@
  * @constructor ICalEvent Event
  */
 var ICalEvent = function(_data) {
-<<<<<<< HEAD
-    var attributes = ['id', 'uid', 'start', 'end', 'timezone', 'stamp', 'timestamp', 'allDay', 'floating', 'repeating', 'summary', 'location', 'description', 'organizer', 'attendees', 'alarms', 'method', 'status', 'url'],
-=======
-    var attributes = ['id', 'uid', 'sequence', 'start', 'end', 'stamp', 'timestamp', 'allDay', 'floating', 'repeating', 'summary', 'location', 'description', 'organizer', 'attendees', 'alarms', 'method', 'status', 'url'],
->>>>>>> 9ad2c5d2
+    var attributes = ['id', 'uid', 'sequence', 'start', 'end', 'timezone', 'stamp', 'timestamp', 'allDay', 'floating', 'repeating', 'summary', 'location', 'description', 'organizer', 'attendees', 'alarms', 'method', 'status', 'url'],
         vars,
         i,
         data;
