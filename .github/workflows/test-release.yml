name: Test & Release
on:
  push:
    branches-ignore:
      - gh-pages
  pull_request: null

jobs:
  tests:
    name: Unit Tests
    runs-on: ubuntu-latest
    if: contains(toJson(github.event.commits.*.message), '[skip ci]') == false || github.ref == 'refs/heads/main'
    strategy:
      matrix:
        node: [10.x, 12.x, 14.x, 15.x]
    steps:
      - name: ☁️ Checkout Project
        uses: actions/checkout@v2
      - name: 🔧 Setup node.js
        uses: actions/setup-node@v2
        with:
          node-version: ${{ matrix.node }}
      - name: 🔧 Setup npm cache
        uses: actions/cache@v2
        with:
          path: ~/.npm
          key: ${{ runner.os }}-node-${{ hashFiles('**/package-lock.json') }}
          restore-keys: |
            ${{ runner.os }}-node-
      - name: 📦 Install dependencies
        run: npm ci
      - name: ⏳ Run tests
        run: npm run test

  coverage:
    name: Code Coverage / Lint
    runs-on: ubuntu-latest
    if: contains(toJson(github.event.commits.*.message), '[skip ci]') == false || github.ref == 'refs/heads/main'
    steps:
      - name: ☁️ Checkout Project
        uses: actions/checkout@v2
      - name: 🔧 Setup node.js
        uses: actions/setup-node@v2
        with:
          node-version: ${{ matrix.node }}
      - name: 🔧 Setup npm cache
        uses: actions/cache@v2
        with:
          path: ~/.npm
          key: ${{ runner.os }}-node-${{ hashFiles('**/package-lock.json') }}
          restore-keys: |
            ${{ runner.os }}-node-
      - name: 📦 Install dependencies
        run: npm ci
      - name: 🔍 Run linter
        run: npm run lint
      - name: ⚙️ Build project
        run: npm run build-all

  license-checker:
    name: License Checker
    runs-on: ubuntu-latest
<<<<<<< HEAD
    if: contains(toJson(github.event.commits.*.message), '[skip ci]') == false && github.ref != 'refs/heads/main'
=======
    if: contains(toJson(github.event.commits.*.message), '[skip ci]') == false || github.ref == 'refs/heads/main'
>>>>>>> cc923364
    steps:
      - name: ☁️ Checkout Project
        uses: actions/checkout@v2
      - name: 🔧 Setup node.js
        uses: actions/setup-node@v2
        with:
          node-version: ${{ matrix.node }}
      - name: 🔧 Setup npm cache
        uses: actions/cache@v2
        with:
          path: ~/.npm
          key: ${{ runner.os }}-node-${{ hashFiles('**/package-lock.json') }}
          restore-keys: |
            ${{ runner.os }}-node-
      - name: 📦 Install dependencies
        run: npm ci
      - name: 🕵️‍♀️ Run license checker
        run: npm run license-check

  release:
    name: Release
    runs-on: ubuntu-latest
    needs:
      - coverage
      - tests
      - license-checker
    if: github.ref == 'refs/heads/main' || github.ref == 'refs/heads/develop'
    steps:
      - name: ☁️ Checkout Project
        uses: actions/checkout@v2
      - name: 🔧 Setup node.js
        uses: actions/setup-node@v2
        with:
          node-version: ${{ matrix.node }}
      - name: 🔧 Setup npm cache
        uses: actions/cache@v2
        with:
          path: ~/.npm
          key: ${{ runner.os }}-node-${{ hashFiles('**/package-lock.json') }}
          restore-keys: |
            ${{ runner.os }}-node-
      - name: 📦 Install dependencies
        run: npm ci
      - name: 📂 Create docs folder
        run: mkdir ./docs
      - name: 🪄 Run semantic-release
        run: BRANCH=${GITHUB_REF#refs/heads/} npx semantic-release
        env:
          GH_REPO: ${{ github.repository }}
          GH_TOKEN: ${{ secrets.GH_TOKEN }}
          GH_OWNER: ${{ github.repository_owner }}
          PUBLIC_NPM_CONFIG_REGISTRY: https://registry.npmjs.org
          NPM_USERNAME: ${{ github.repository_owner }}
          NPM_TOKEN: ${{ secrets.NPM_TOKEN }}
      - name: 🔃 Merge main back into develop
        if: ${{ github.ref == 'refs/heads/main' }}
        uses: everlytic/branch-merge@1.1.0
        with:
          github_token: ${{ secrets.GITHUB_TOKEN }}
          source_ref: 'main'
          target_branch: 'develop'
          commit_message_template: 'Merge branch {source_ref} into {target_branch} [skip ci]'<|MERGE_RESOLUTION|>--- conflicted
+++ resolved
@@ -60,11 +60,7 @@
   license-checker:
     name: License Checker
     runs-on: ubuntu-latest
-<<<<<<< HEAD
-    if: contains(toJson(github.event.commits.*.message), '[skip ci]') == false && github.ref != 'refs/heads/main'
-=======
     if: contains(toJson(github.event.commits.*.message), '[skip ci]') == false || github.ref == 'refs/heads/main'
->>>>>>> cc923364
     steps:
       - name: ☁️ Checkout Project
         uses: actions/checkout@v2
