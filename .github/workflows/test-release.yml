--- conflicted
+++ resolved
@@ -61,96 +61,6 @@
       - name: 🕵️‍♀️ Run license checker
         run: npm run license-check
 
-<<<<<<< HEAD
-=======
-  docker-image:
-    name: Build Docker Image
-    runs-on: ubuntu-latest
-    env:
-      PUSH_TO_DOCKERHUB: ${{ (github.repository != 'sebbo2002/js-template') && (secrets.DOCKERHUB_TOKEN != null) }}
-    steps:
-      - name: ☁️ Checkout
-        uses: actions/checkout@v2
-      - name: 🔧 Set up QEMU
-        uses: docker/setup-qemu-action@v1
-      - name: 🔧 Set up Buildx
-        id: buildx
-        uses: docker/setup-buildx-action@master
-      - name: 🔐 Login to GitHub Container Registry
-        uses: docker/login-action@v1
-        with:
-          registry: ghcr.io
-          username: ${{ github.repository_owner }}
-          password: ${{ secrets.GITHUB_TOKEN }}
-      - name: 🔐 Login to DockerHub
-        uses: docker/login-action@v1
-        if: ${{ env.PUSH_TO_DOCKERHUB == true }}
-        with:
-          username: ${{ github.repository_owner }}
-          password: ${{ secrets.DOCKERHUB_TOKEN }}
-      - name: ℹ️ Set Build Variables
-        id: buildVars
-        run: echo "::set-output name=date::$(date +'%Y-%m-%d %H:%M:%S')"
-      - name: 🪄 Build and push (1/2)
-        uses: docker/build-push-action@v2
-        with:
-          context: .
-          github-token: ${{ secrets.GH_TOKEN }}
-          target: build-container
-          builder: ${{ steps.buildx.outputs.name }}
-          platforms: linux/amd64,linux/arm64,linux/ppc64le,linux/s390x,linux/arm/v7,linux/arm/v6
-          pull: true
-          push: true
-          tags: ghcr.io/${{ github.repository }}:build-container-${{ github.sha }}
-          cache-from: type=gha
-          cache-to: type=gha,mode=max
-      - name: 🪄 Build and push (2/2)
-        id: build
-        uses: docker/build-push-action@v2
-        with:
-          context: .
-          github-token: ${{ secrets.GH_TOKEN }}
-          builder: ${{ steps.buildx.outputs.name }}
-          platforms: linux/amd64,linux/arm64,linux/ppc64le,linux/s390x,linux/arm/v7,linux/arm/v6
-          pull: true
-          push: true
-          tags: ghcr.io/${{ github.repository }}:${{ github.sha }}
-          labels: |
-            org.opencontainers.image.authors=${{ github.repository_owner }}
-            org.opencontainers.image.created=${{ steps.buildVars.outputs.date }}
-            org.opencontainers.image.ref.name=${{ github.ref }}
-            org.opencontainers.image.revision=${{ github.sha }}
-            org.opencontainers.image.source=https://github.com/${{ github.repository }}
-          cache-from: |
-            type=gha
-            type=registry,ref=ghcr.io/${{ github.repository }}:build-container-${{ github.sha }}
-            type=registry,ref=ghcr.io/${{ github.repository }}:next
-            type=registry,ref=ghcr.io/${{ github.repository }}:latest
-          cache-to: type=gha,mode=max
-      - name: 🔄 Push container to DockerHub
-        if: ${{ env.PUSH_TO_DOCKERHUB == true }}
-        run: |
-          docker pull $SOURCE
-          docker tag $SOURCE $TARGET
-          docker push $TARGET
-        env:
-          SOURCE: ghcr.io/${{ github.repository }}:${{ github.sha }}
-          TARGET: ${{ github.repository }}:${{ github.sha }}
-      - name: 🏁 Boot-up Check
-        if: github.repository != 'sebbo2002/js-template'
-        run: |
-          docker run --name "app" -d $IMAGE
-          sleep 5
-          docker logs app
-          docker exec app echo "Ok."
-          docker stop app
-          docker rm app
-        env:
-          IMAGE: ghcr.io/${{ github.repository }}:${{ github.sha }}
-    outputs:
-      digest: ${{ steps.build.outputs.digest }}
-
->>>>>>> 1e40c352
   release:
     name: Release
     runs-on: ubuntu-latest
