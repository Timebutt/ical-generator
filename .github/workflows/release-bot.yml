--- conflicted
+++ resolved
@@ -4,11 +4,7 @@
   push:
     branches: ['develop']
   schedule:
-<<<<<<< HEAD
-    - cron: '25 8 * * 3'
-=======
     - cron: '30 8 * * 3'
->>>>>>> fc7f303b
 
 jobs:
   release-bot:
